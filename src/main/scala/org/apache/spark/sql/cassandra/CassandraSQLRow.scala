package org.apache.spark.sql.cassandra

import java.math.BigInteger
import java.net.InetAddress
import java.sql.Timestamp
import java.util.{Date, UUID}

import com.datastax.driver.core.{Duration, Row, TypeCodec}
import com.datastax.spark.connector.rdd.reader.{RowReader, ThisRowReaderAsFactory}
import com.datastax.spark.connector.types.{ColumnType, TypeConverter}
import com.datastax.spark.connector.{CassandraRow, CassandraRowMetadata, GettableData, TupleValue, UDTValue}
import org.apache.spark.sql.types.Decimal
import org.apache.spark.sql.{Row => SparkRow}
import org.apache.spark.unsafe.types.UTF8String

final class CassandraSQLRow(val metaData: CassandraRowMetadata, val columnValues: IndexedSeq[AnyRef])
  extends GettableData with SparkRow with Serializable {

  protected def fieldNames = metaData

  private[spark] def this() = this(null, null) // required by Kryo for deserialization :(

  /** Generic getter for getting columns of any type.
    * Looks the column up by its index. First column starts at index 0. */
  private def get[T](index: Int)(implicit c: TypeConverter[T]): T =
    c.convert(columnValues(index))

  override def apply(i: Int) = columnValues(i)
  override def copy() = this // immutable
  override def size = super.size

  override def getDouble(i: Int) = get[Double](i)
  override def getFloat(i: Int) = get[Float](i)
  override def getLong(i: Int) = get[Long](i)
  override def getByte(i: Int) = get[Byte](i)
  override def getBoolean(i: Int) = get[Boolean](i)
  override def getShort(i: Int) = get[Short](i)
  override def getInt(i: Int) = get[Int](i)
  override def getString(i: Int) = get[String](i)
  override def get(i: Int) = get[Any](i)

  override def isNullAt(i: Int): Boolean = super[GettableData].isNullAt(i)

  override def toSeq: Seq[Any] = columnValues
}


object CassandraSQLRow {

  def fromJavaDriverRow(row: Row, metaData:CassandraRowMetadata): CassandraSQLRow = {
    val data = CassandraRow.dataFromJavaDriverRow(row, metaData)
    new CassandraSQLRow(metaData, data.map(toSparkSqlType))
  }

  implicit object CassandraSQLRowReader extends RowReader[CassandraSQLRow] with ThisRowReaderAsFactory[CassandraSQLRow] {

    override def read(row: Row, metaData:CassandraRowMetadata): CassandraSQLRow =
      fromJavaDriverRow(row, metaData)

    override def neededColumns = None
    override def targetClass = classOf[CassandraSQLRow]
  }

  private lazy val customCatalystDataTypeConverter: PartialFunction[Any, AnyRef] = {
    ColumnType.customDriverConverter
      .flatMap(clazz => Some(clazz.catalystDataTypeConverter))
      .getOrElse(PartialFunction.empty)
  }

  def toSparkSqlType(value: Any): AnyRef = {
    val sparkSqlType: PartialFunction[Any, AnyRef] = customCatalystDataTypeConverter orElse {
      case date: Date => new Timestamp(date.getTime)
      case localDate: org.joda.time.LocalDate =>
        new java.sql.Date(localDate.toDateTimeAtStartOfDay().getMillis)
      case localDate: java.time.LocalDate => java.sql.Date.valueOf(localDate)
      case localTime: java.time.LocalTime => localTime.toNanoOfDay.asInstanceOf[AnyRef]
      case duration: java.time.Duration => duration.toMillis.asInstanceOf[AnyRef]
      case duration: Duration => TypeCodec.duration().format(duration)
      case instant: java.time.Instant => new java.sql.Timestamp(instant.toEpochMilli)
      case str: String => UTF8String.fromString(str)
      case bigInteger: BigInteger => Decimal(bigInteger.toString)
      case bigDecimal: java.math.BigDecimal => Decimal(bigDecimal)
      case inetAddress: InetAddress => UTF8String.fromString(inetAddress.getHostAddress)
      case uuid: UUID => UTF8String.fromString(uuid.toString)
      case set: Set[_] => set.map(toSparkSqlType).toSeq
      case list: List[_] => list.map(toSparkSqlType)
      case map: Map[_, _] => map map { case(k, v) => (toSparkSqlType(k), toSparkSqlType(v))}
      case udt: UDTValue => UDTValue(udt.columnNames, udt.columnValues.map(toSparkSqlType))
      case tupleValue: TupleValue => TupleValue(tupleValue.values.map(toSparkSqlType): _*)
      case _ => value.asInstanceOf[AnyRef]
    }
    sparkSqlType(value)
  }

  def toUnsafeSqlType(value: Any): AnyRef = {
    val sparkSqlType: PartialFunction[Any, AnyRef] = customCatalystDataTypeConverter orElse {
      case javaDate: java.util.Date => java.sql.Timestamp.from(javaDate.toInstant)
      case localDate: org.joda.time.LocalDate =>
        java.time.LocalDate.of(localDate.getYear,localDate.getMonthOfYear, localDate.getDayOfMonth)
          .toEpochDay.asInstanceOf[AnyRef]
<<<<<<< HEAD
      case localDate: java.time.LocalDate => localDate.toEpochDay.asInstanceOf[AnyRef]
      case localTime: java.time.LocalTime => localTime.toNanoOfDay.asInstanceOf[AnyRef]
      case duration: java.time.Duration => duration.toMillis.asInstanceOf[AnyRef]
      case duration: Duration => TypeCodec.duration().format(duration)
      case instant: java.time.Instant => instant.toEpochMilli.asInstanceOf[AnyRef]
      case str: String => UTF8String.fromString(str)
      case bigInteger: BigInteger => Decimal(bigInteger.toString)
      case bigDecimal: java.math.BigDecimal => Decimal(bigDecimal)
=======
>>>>>>> d1788915
      case inetAddress: InetAddress => UTF8String.fromString(inetAddress.getHostAddress)
      case uuid: UUID => UTF8String.fromString(uuid.toString)
      case set: Set[_] => set.map(toUnsafeSqlType).toSeq
      case list: List[_] => list.map(toUnsafeSqlType)
      case map: Map[_, _] => map map { case(k, v) => (toUnsafeSqlType(k), toUnsafeSqlType(v))}
      case udt: UDTValue => UDTValue(udt.columnNames, udt.columnValues.map(toUnsafeSqlType))
      case tupleValue: TupleValue => TupleValue(tupleValue.values.map(toUnsafeSqlType): _*)
      case _ => value.asInstanceOf[AnyRef]
    }
    sparkSqlType(value)
  }


  val empty = new CassandraSQLRow(null, IndexedSeq.empty)
}
<|MERGE_RESOLUTION|>--- conflicted
+++ resolved
@@ -94,21 +94,11 @@
 
   def toUnsafeSqlType(value: Any): AnyRef = {
     val sparkSqlType: PartialFunction[Any, AnyRef] = customCatalystDataTypeConverter orElse {
+      case duration: Duration => TypeCodec.duration().format(duration)
       case javaDate: java.util.Date => java.sql.Timestamp.from(javaDate.toInstant)
       case localDate: org.joda.time.LocalDate =>
         java.time.LocalDate.of(localDate.getYear,localDate.getMonthOfYear, localDate.getDayOfMonth)
           .toEpochDay.asInstanceOf[AnyRef]
-<<<<<<< HEAD
-      case localDate: java.time.LocalDate => localDate.toEpochDay.asInstanceOf[AnyRef]
-      case localTime: java.time.LocalTime => localTime.toNanoOfDay.asInstanceOf[AnyRef]
-      case duration: java.time.Duration => duration.toMillis.asInstanceOf[AnyRef]
-      case duration: Duration => TypeCodec.duration().format(duration)
-      case instant: java.time.Instant => instant.toEpochMilli.asInstanceOf[AnyRef]
-      case str: String => UTF8String.fromString(str)
-      case bigInteger: BigInteger => Decimal(bigInteger.toString)
-      case bigDecimal: java.math.BigDecimal => Decimal(bigDecimal)
-=======
->>>>>>> d1788915
       case inetAddress: InetAddress => UTF8String.fromString(inetAddress.getHostAddress)
       case uuid: UUID => UTF8String.fromString(uuid.toString)
       case set: Set[_] => set.map(toUnsafeSqlType).toSeq
