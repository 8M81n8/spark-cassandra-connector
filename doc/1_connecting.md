--- conflicted
+++ resolved
@@ -28,11 +28,7 @@
 spark.cassandra.auth.conf.factory                    | name of a Scala module or class implementing `AuthConfFactory` providing custom authentication configuration | `com.datastax.spark.connector.cql.DefaultAuthConfFactory`
 spark.cassandra.query.retry.count                    | number of times to retry a timed-out query                        | 10
 spark.cassandra.query.retry.delay                    | the delay between subsequent retries (can be constant, like 1000; linearly increasing, like 1000+100; or exponential, like 1000\*2) | 4000\*1.5
-<<<<<<< HEAD
-spark.cassandra.read.timeout_ms                      | maximum period of time to wait for a read to return               | 12000 ms
-=======
 spark.cassandra.read.timeout_ms                      | maximum period of time to wait for a read to return               | 120000 ms
->>>>>>> 8dc37328
 spark.cassandra.connection.ssl.enabled               | enable secure connection to Cassandra cluster                     | false
 spark.cassandra.connection.ssl.trustStore.path       | path for the trust store being used                               | None
 spark.cassandra.connection.ssl.trustStore.password   | trust store password                                              | None
