package com.datastax.spark.connector.cql

import com.datastax.spark.connector._
import com.datastax.spark.connector.mapper.ColumnMapper
import org.apache.spark.Logging

import scala.collection.JavaConversions._
import scala.language.existentials
import com.datastax.driver.core.{ColumnMetadata, Metadata, TableMetadata, KeyspaceMetadata}
import com.datastax.spark.connector.types.{CounterType, ColumnType}
import com.datastax.spark.connector.util.Quote._

/** Abstract column / field definition.
  * Common to tables and user-defined types */
trait FieldDef extends Serializable {
  def ref: ColumnRef
  def columnName: String
  def columnType: ColumnType[_]
}

/** Cassandra structure that contains columnar information, e.g. a table or a user defined type.
  * This trait allows `ColumnMapper` to work on tables and user defined types.
  * Cassandra tables and user defined types are similar in a way data are extracted from them,
  * therefore a common interface to describe their metadata is handy. */
trait StructDef extends Serializable {

  /** Allows to specify concrete type of column in subclasses,
    * so that `columns` and `columnByName` members return concrete types.
    * Columns in tables may carry more information than columns in user defined types. */
  type Column <: FieldDef

  /** Human-readable name for easy identification of this structure.
    * Used in the error message when the column is not found.
    * E.g. a table name or a type name. */
  def name: String

  /** Sequence of column definitions in this data structure.
    * The order of the columns is implementation-defined. */
  def columns: IndexedSeq[Column]

  /** References to the columns */
  lazy val columnRefs: IndexedSeq[ColumnRef] =
    columns.map(_.ref)

  /** Names of the columns, in the same order as column definitions. */
  def columnNames: IndexedSeq[String] =
    columns.map(_.columnName)

  /** Types of the columns, in the same order as column names and column definitions. */
  def columnTypes: IndexedSeq[ColumnType[_]] =
    columns.map(_.columnType)

  /** For quickly finding a column definition by name.
    * If column is not found, throws NoSuchElementException with information
    * about the name of the column and name of the structure. */
  def columnByName: Map[String, Column] =
    columns.map(c => (c.columnName, c)).toMap.withDefault {
      columnName => throw new NoSuchElementException(s"Column $columnName not found in $name")
    }

  /** For quickly finding a column definition by index.
    * If column is not found, throws NoSuchElementException with information
    * about the requested index of the column and name of the structure. */
  def columnByIndex(index: Int): Column = {
    require(index >= 0 && index < columns.length, s"Column index $index out of bounds for $name")
    columns(index)
  }

  /** Returns the columns that are not present in the structure. */
  def missingColumns(columnsToCheck: Seq[ColumnRef]): Seq[ColumnRef] =
    for (c <- columnsToCheck if !columnByName.contains(c.columnName)) yield c
<<<<<<< HEAD
=======
  
  /** Type of the data described by this struct */
  type ValueRepr <: AnyRef
  
  /** Creates new instance of this struct.
    * Column values must be given in the same order as columnNames */
  def newInstance(columnValues: Any*): ValueRepr
>>>>>>> d283617e
}


sealed trait ColumnRole
case object PartitionKeyColumn extends ColumnRole
case class ClusteringColumn(index: Int) extends ColumnRole
case object StaticColumn extends ColumnRole
case object RegularColumn extends ColumnRole

/** A Cassandra column metadata that can be serialized. */
case class ColumnDef(
    columnName: String,
    columnRole: ColumnRole,
    columnType: ColumnType[_],
    indexed : Boolean = false) extends FieldDef {

  def ref: ColumnRef = ColumnName(columnName)
  def isStatic = columnRole == StaticColumn
  def isCollection = columnType.isCollection
  def isPartitionKeyColumn = columnRole == PartitionKeyColumn
  def isClusteringColumn = columnRole.isInstanceOf[ClusteringColumn]
  def isPrimaryKeyColumn = isClusteringColumn || isPartitionKeyColumn
  def isCounterColumn = columnType == CounterType
  def isIndexedColumn = indexed

  def componentIndex = columnRole match {
    case ClusteringColumn(i) => Some(i)
    case _ => None
  }

  def cql = {
    s"${quote(columnName)} ${columnType.cqlTypeName}"
  }
}

object ColumnDef {

  def apply(column: ColumnMetadata, columnRole: ColumnRole): ColumnDef = {
    val columnType = ColumnType.fromDriverType(column.getType)
    ColumnDef(column.getName, columnRole, columnType, column.getIndex != null)
  }
}

/** A Cassandra table metadata that can be serialized. */
case class TableDef(
    keyspaceName: String,
    tableName: String,
    partitionKey: Seq[ColumnDef],
    clusteringColumns: Seq[ColumnDef],
    regularColumns: Seq[ColumnDef]) extends StructDef {

  require(partitionKey.forall(_.isPartitionKeyColumn), "All partition key columns must have role PartitionKeyColumn")
  require(clusteringColumns.forall(_.isClusteringColumn), "All clustering columns must have role ClusteringColumn")
  require(regularColumns.forall(!_.isPrimaryKeyColumn), "Regular columns cannot have role PrimaryKeyColumn")
  
  override type Column = ColumnDef

<<<<<<< HEAD
  override type Column = ColumnDef

  override def name: String = s"$keyspaceName.$tableName"
  
  lazy val primaryKey: IndexedSeq[ColumnDef] =
    (partitionKey ++ clusteringColumns).toIndexedSeq

=======
  override def name: String = s"$keyspaceName.$tableName"
  
  lazy val primaryKey: IndexedSeq[ColumnDef] =
    (partitionKey ++ clusteringColumns).toIndexedSeq

>>>>>>> d283617e
  override lazy val columns: IndexedSeq[ColumnDef] =
    (primaryKey ++ regularColumns).toIndexedSeq

  override lazy val columnByName: Map[String, ColumnDef] =
    super.columnByName

  def cql = {    
    val columnList = columns.map(_.cql).mkString(",\n  ")
    val partitionKeyClause = partitionKey.map(_.columnName).map(quote).mkString("(", ", ", ")")
    val clusteringColumnNames = clusteringColumns.map(_.columnName).map(quote)
    val primaryKeyClause = (partitionKeyClause +: clusteringColumnNames).mkString(", ")

    s"""CREATE TABLE ${quote(keyspaceName)}.${quote(tableName)} (
       |  $columnList,
       |  PRIMARY KEY ($primaryKeyClause)
       |)""".stripMargin
  }
<<<<<<< HEAD
=======

  type ValueRepr = CassandraRow
  
  def newInstance(columnValues: Any*): CassandraRow = {
    new CassandraRow(columnNames, columnValues.toIndexedSeq.map(_.asInstanceOf[AnyRef]))
  }
>>>>>>> d283617e
}

object TableDef {

  /** Constructs a table definition based on the mapping provided by
    * appropriate [[com.datastax.spark.connector.mapper.ColumnMapper]] for the given type. */
  def fromType[T : ColumnMapper](keyspaceName: String, tableName: String): TableDef =
    implicitly[ColumnMapper[T]].newTable(keyspaceName, tableName)
}

/** A Cassandra keyspace metadata that can be serialized. */
case class KeyspaceDef(keyspaceName: String, tables: Set[TableDef]) {
  lazy val tableByName = tables.map(t => (t.tableName, t)).toMap
}

case class Schema(clusterName: String, keyspaces: Set[KeyspaceDef]) {

  /** Returns a map from keyspace name to keyspace metadata */
  lazy val keyspaceByName: Map[String, KeyspaceDef] =
    keyspaces.map(k => (k.keyspaceName, k)).toMap

  /** All tables from all keyspaces */
  lazy val tables: Set[TableDef] =
    for (keyspace <- keyspaces; table <- keyspace.tables) yield table

}

object Schema extends Logging {

  private def fetchPartitionKey(table: TableMetadata): Seq[ColumnDef] =
    for (column <- table.getPartitionKey) yield
      ColumnDef(column, PartitionKeyColumn)

  private def fetchClusteringColumns(table: TableMetadata): Seq[ColumnDef] =
    for ((column, index) <- table.getClusteringColumns.zipWithIndex) yield
      ColumnDef(column, ClusteringColumn(index))

  private def fetchRegularColumns(table: TableMetadata) = {
    val primaryKey = table.getPrimaryKey.toSet
    val regularColumns = table.getColumns.filterNot(primaryKey.contains)
    for (column <- regularColumns) yield
      if (column.isStatic)
        ColumnDef(column, StaticColumn)
      else
        ColumnDef(column, RegularColumn)
  }

  /** Fetches database schema from Cassandra. Provides access to keyspace, table and column metadata.
    * @param keyspaceName if defined, fetches only metadata of the given keyspace
    * @param tableName if defined, fetches only metadata of the given table
    */
  def fromCassandra(connector: CassandraConnector, keyspaceName: Option[String] = None, tableName: Option[String] = None): Schema = {

    def isKeyspaceSelected(keyspace: KeyspaceMetadata): Boolean =
      keyspaceName match {
        case None => true
        case Some(name) => keyspace.getName == name
      }

    def isTableSelected(table: TableMetadata): Boolean =
      tableName match {
        case None => true
        case Some(name) => table.getName == name
      }

    def fetchTables(keyspace: KeyspaceMetadata): Set[TableDef] =
      for (table <- keyspace.getTables.toSet if isTableSelected(table)) yield {
        val partitionKey = fetchPartitionKey(table)
        val clusteringColumns = fetchClusteringColumns(table)
        val regularColumns = fetchRegularColumns(table)
        TableDef(keyspace.getName, table.getName, partitionKey, clusteringColumns, regularColumns)
      }

    def fetchKeyspaces(metadata: Metadata): Set[KeyspaceDef] =
      for (keyspace <- metadata.getKeyspaces.toSet if isKeyspaceSelected(keyspace)) yield
        KeyspaceDef(keyspace.getName, fetchTables(keyspace))

    connector.withClusterDo { cluster =>
      val clusterName = cluster.getMetadata.getClusterName
      logDebug(s"Retrieving database schema from cluster $clusterName...")
      val keyspaces = fetchKeyspaces(cluster.getMetadata)
      logDebug(s"${keyspaces.size} keyspaces fetched from cluster $clusterName: " +
        s"${keyspaces.map(_.keyspaceName).mkString("{", ",", "}")}")
      Schema(clusterName, keyspaces)
    }
  }
}<|MERGE_RESOLUTION|>--- conflicted
+++ resolved
@@ -69,8 +69,6 @@
   /** Returns the columns that are not present in the structure. */
   def missingColumns(columnsToCheck: Seq[ColumnRef]): Seq[ColumnRef] =
     for (c <- columnsToCheck if !columnByName.contains(c.columnName)) yield c
-<<<<<<< HEAD
-=======
   
   /** Type of the data described by this struct */
   type ValueRepr <: AnyRef
@@ -78,7 +76,6 @@
   /** Creates new instance of this struct.
     * Column values must be given in the same order as columnNames */
   def newInstance(columnValues: Any*): ValueRepr
->>>>>>> d283617e
 }
 
 
@@ -136,21 +133,11 @@
   
   override type Column = ColumnDef
 
-<<<<<<< HEAD
-  override type Column = ColumnDef
-
   override def name: String = s"$keyspaceName.$tableName"
   
   lazy val primaryKey: IndexedSeq[ColumnDef] =
     (partitionKey ++ clusteringColumns).toIndexedSeq
 
-=======
-  override def name: String = s"$keyspaceName.$tableName"
-  
-  lazy val primaryKey: IndexedSeq[ColumnDef] =
-    (partitionKey ++ clusteringColumns).toIndexedSeq
-
->>>>>>> d283617e
   override lazy val columns: IndexedSeq[ColumnDef] =
     (primaryKey ++ regularColumns).toIndexedSeq
 
@@ -168,15 +155,12 @@
        |  PRIMARY KEY ($primaryKeyClause)
        |)""".stripMargin
   }
-<<<<<<< HEAD
-=======
 
   type ValueRepr = CassandraRow
   
   def newInstance(columnValues: Any*): CassandraRow = {
     new CassandraRow(columnNames, columnValues.toIndexedSeq.map(_.asInstanceOf[AnyRef]))
   }
->>>>>>> d283617e
 }
 
 object TableDef {
