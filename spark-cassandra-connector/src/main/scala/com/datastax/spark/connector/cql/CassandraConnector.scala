--- conflicted
+++ resolved
@@ -42,10 +42,7 @@
   *   - `spark.cassandra.auth.conf.factory`:                    name of a Scala module or class implementing [[AuthConfFactory]] that allows to plugin custom authentication configuration
   *   - `spark.cassandra.query.retry.count`:                    how many times to reattempt a failed query (default 10)
   *   - `spark.cassandra.query.retry.delay`:                    the delay between subsequent retries
-<<<<<<< HEAD
-=======
   *   - `spark.cassandra.read.timeout_ms`:                      maximum period of time to wait for a read to return
->>>>>>> 8dc37328
   *   - `spark.cassandra.connection.ssl.enabled`:               enable secure connection to Cassandra cluster
   *   - `spark.cassandra.connection.ssl.trustStore.path`:      path for the trust store being used
   *   - `spark.cassandra.connection.ssl.trustStore.password`:  trust store password
