--- conflicted
+++ resolved
@@ -4,14 +4,6 @@
 import java.net.InetAddress
 
 import scala.collection.JavaConversions._
-<<<<<<< HEAD
-import org.apache.cassandra.thrift.Cassandra
-import org.apache.spark.SparkConf
-import org.apache.thrift.protocol.TBinaryProtocol
-import com.datastax.driver.core.{SocketOptions, Session, Host, Cluster}
-import com.datastax.driver.core.policies._
-import com.datastax.spark.connector.util.Logging
-=======
 
 import org.apache.spark.SparkConf
 
@@ -19,7 +11,6 @@
 import com.datastax.spark.connector.util.Logging
 
 
->>>>>>> 08820c4c
 
 /** Provides and manages connections to Cassandra.
   *
@@ -132,11 +123,6 @@
 
   /** Opens a Thrift client to the given host. Don't use it unless you really know what you are doing. */
   def createThriftClient(host: InetAddress): CassandraClientProxy = {
-<<<<<<< HEAD
-    logDebug("Attempting to create thrift client to %s:%d".format(host.getHostAddress, rpcPort))
-    val (client, transport) = conf.connectionFactory.createThriftClient(conf, host)
-    CassandraClientProxy.wrap(client, transport)
-=======
     try {
       logDebug(s"Attempting to open thrift connection to Cassandra at ${host.getHostAddress}:$rpcPort")
       val (client, transport) = conf.connectionFactory.createThriftClient(conf, host)
@@ -147,7 +133,6 @@
         throw new IOException(
           s"Failed to open thrift connection to Cassandra at ${host.getHostAddress}:$rpcPort", e)
     }
->>>>>>> 08820c4c
   }
 
   def createThriftClient(): CassandraClientProxy =
@@ -177,12 +162,8 @@
     createSession, destroySession, alternativeConnectionConfigs, releaseDelayMillis = keepAliveMillis)
 
   private def createSession(conf: CassandraConnectorConf): Session = {
-<<<<<<< HEAD
-    logDebug(s"Connecting to cluster: ${conf.hosts.mkString("{", ",", "}")}:${conf.nativePort}")
-=======
     lazy val endpointsStr = conf.hosts.map(_.getHostAddress).mkString("{", ", ", "}") + ":" + conf.nativePort
     logDebug(s"Attempting to open native connection to Cassandra at $endpointsStr")
->>>>>>> 08820c4c
     val cluster = conf.connectionFactory.createCluster(conf)
     try {
       val clusterName = cluster.getMetadata.getClusterName
