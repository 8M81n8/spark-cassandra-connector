--- conflicted
+++ resolved
@@ -56,16 +56,7 @@
         |OPTIONS (
         | table "$table",
         | keyspace "$keyspace",
-<<<<<<< HEAD
         | pushdown "$pushDown")
-=======
-        | push_down "$pushDown",
-        | spark_cassandra_input_page_row_size "10",
-        | spark_cassandra_output_consistency_level "ONE",
-        | spark_cassandra_connection_timeout_ms "1000",
-        | spark_cassandra_connection_host "${getHost(0).getHostAddress}"
-        | )
->>>>>>> d283617e
       """.stripMargin.replaceAll("\n", " "))
   }
 
