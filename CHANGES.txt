--- conflicted
+++ resolved
@@ -1,4 +1,4 @@
-<<<<<<< HEAD
+ * Fixed use of connection.local_dc parameter (SPARKC-448)
  * Removed demos and benchmarks (SPARKC-398)
  * Refactor usages of SQLContext so that SparkSession is used instead (SPARKC-400)
  * Removed deprecated QueryRetryDelay configuration parameter (SPARKC-423)
@@ -22,9 +22,8 @@
     - Update plugins and Scala version
 
 ********************************************************************************
-=======
+
  * Fixed use of connection.local_dc parameter (SPARKC-448)
->>>>>>> 1a17818d
 
 1.6.3
  * Added SSL client authentication (SPARKC-359)
