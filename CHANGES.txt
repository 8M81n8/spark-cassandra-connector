--- conflicted
+++ resolved
@@ -1,12 +1,8 @@
-<<<<<<< HEAD
  * Bump Spark version to 1.6-SNAPSHOT and add Apache Snapshot repository to resolvers (SPARKC-272)
 
 ********************************************************************************
 
 1.5.0 M3 (unreleased)
-=======
-1.5.0 M3 
->>>>>>> e345f675
  * Added ColumRef child class to represent functions calls (SPARKC-280)
  * Warn if Keep_alive_ms is less than spark batch size in streaming (SPARKC-228)
  * Fixed real tests (SPARKC-247)
